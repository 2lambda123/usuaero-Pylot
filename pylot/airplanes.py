# Classes describing the aircraft used by the simulator

import math as m
import numpy as np
import machupX as mx
from abc import abstractmethod
import scipy.optimize as opt
import os
import copy

from .helpers import import_value, Euler2Quat, Body2Fixed, NormalizeQuaternion, NormalizeQuaternionNearOne
from .std_atmos import statee, statsi
from .controllers import NoController, KeyboardController, JoystickController, TimeSequenceController
from .engine import Engine

class BaseAircraft:
    """A base class for aircraft to be used in the simulator.

    Parameters
    ----------
    name : str
        Name of the aircraft.

    input_dict : dict
        Dictionary describing the airplane.
    """

    def __init__(self, name, input_dict, density, units, param_dict):

        # Store input
        self.name = name
        self._input_dict = input_dict

        # Initialize state
        self.y = np.zeros(13)

        # Determine units and set gravity
        self._units = units
        if self._units == "English":
            self._g = 32.2
        elif self._units == "SI":
            self._g = 9.81
        else:
            raise IOError("{0} is not a valid units specification.".format(self._units))

        # Setup output
        state_output = param_dict.get("state_output", None)
        self._output_state = state_output is not None
        if self._output_state:
            self._output_handle = open(state_output, 'w')
            if self._units == "English":
                header = "   Time[s]           u[ft/s]           v[ft/s]           w[ft/s]           p[rad/s]          q[rad/s]          r[rad/s]          x[ft]             y[ft]             z[ft]             eo                e1                e2                e3"
            else:
                header = "   Time[s]           u[m/s]            v[m/s]            w[m/s]            p[rad/s]          q[rad/s]          r[rad/s]          x[m]              y[m]              z[m]              eo                e1                e2                e3"
            print(header, file=self._output_handle)

        # Set mass properties
        self._W = import_value("weight", self._input_dict, self._units, None)
        self._m_inv = self._g/self._W

        self._I_xx = import_value("Ixx", self._input_dict["inertia"], self._units, None)
        self._I_yy = import_value("Iyy", self._input_dict["inertia"], self._units, None)
        self._I_zz = import_value("Izz", self._input_dict["inertia"], self._units, None)
        self._I_xy = import_value("Ixy", self._input_dict["inertia"], self._units, None)
        self._I_xz = import_value("Ixz", self._input_dict["inertia"], self._units, None)
        self._I_yz = import_value("Iyz", self._input_dict["inertia"], self._units, None)

        self._I_inv = np.linalg.inv(np.array([[self._I_xx, -self._I_xy, -self._I_xz],
                                              [-self._I_xy, self._I_yy, -self._I_yz],
                                              [-self._I_xz, -self._I_yz, self._I_zz]]))

        self._I_diff_yz = self._I_yy-self._I_zz
        self._I_diff_zx = self._I_zz-self._I_xx
        self._I_diff_xy = self._I_xx-self._I_yy

        # Set angular momentums
        self._hx, self._hy, self._hz = import_value("angular_momentum", self._input_dict, self._units, [0.0, 0.0, 0.0])

        # Load engines
        self._engines = []
        self._num_engines = 0
        for key, value in self._input_dict.get("engines", {}).items():
            self._engines.append(Engine(key, **value, units=self._units))
            self._num_engines += 1

        # Load controls
        controller = param_dict.get("controller", None)
        self._initialize_controller(controller)


    def _initialize_controller(self, control_type):
        # Sets up the control input for the aircraft

        # No control input
        if control_type is None:
            self._controller = NoController(self._input_dict.get("controls", {}))

        # Joystick
        elif control_type == "joystick":
            self._controller = JoystickController(self._input_dict.get("controls", {}))

        # Keyboard
        elif control_type == "keyboard":
            self._controller = KeyboardController(self._input_dict.get("controls", {}))

        # User-defined
        elif control_type == "user-defined":
            from user_defined_controller import UserDefinedController
            self._controller = UserDefinedController(self._input_dict.get("controls", {}))

        # Time sequence file
        elif ".csv" in control_type:
            self._controller = TimeSequenceController(self._input_dict.get("controls", {}))
            self._controller.set_input(control_type)

        else:
            raise IOError("{0} is not a valid controller specification.".format(control_type))

        # Setup storage
        self._control_names = self._controller.get_control_names()
        self._controls = {}


    def __del__(self):
        if self.output_state:
            self._output_handle.close()


    def output_state(self, t):
        if self._output_state:
            s = ["{:>18.9E}".format(t)]
            for yi in self.y:
                s.append("{:>18.9E}".format(yi))
            print("".join(s), file=self._output_handle)


    def dy_dt(self, t):

        # Get forces and moments
        FM = self.get_FM(t)

        # Extract state
        u = self.y[0]
        v = self.y[1]
        w = self.y[2]
        p = self.y[3]
        q = self.y[4]
        r = self.y[5]
        q0 = self.y[9]
        qx = self.y[10]
        qy = self.y[11]
        qz = self.y[12]

        # Apply Newton's equations
        dy = np.zeros(13)

        # Linear acceleration
        dy[0] = 2*self._g*(qx*qz-qy*q0) + self._m_inv*FM[0] + r*v-q*w
        dy[1] = 2*self._g*(qy*qz+qx*q0) + self._m_inv*FM[1] + p*w-r*u
        dy[2] = self._g*(qz*qz+q0*q0-qx*qx-qy*qy) + self._m_inv*FM[2] + q*u-p*v

        # Angular acceleration
        pq = p*q
        qr = q*r
        pr = p*r
        p2 = p*p
        q2 = q*q
        r2 = r*r
        M = [0.0, 0.0, 0.0]
        M[0] = -self._hz*q + self._hy*r + FM[3] + self._I_diff_yz*qr + self._I_yz*(q2-r2)+self._I_xz*pq-self._I_xy*pr
        M[1] =  self._hz*p - self._hx*r + FM[4] + self._I_diff_zx*pr + self._I_xz*(r2-p2)+self._I_xy*qr-self._I_yz*pq
        M[2] = -self._hy*p + self._hx*q + FM[5] + self._I_diff_xy*pq + self._I_xy*(p2-q2)+self._I_yz*pr-self._I_xz*qr

        dy[3] = self._I_inv[0,0]*M[0] + self._I_inv[0,1]*M[1] + self._I_inv[0,2]*M[2]
        dy[4] = self._I_inv[1,0]*M[0] + self._I_inv[1,1]*M[1] + self._I_inv[1,2]*M[2]
        dy[5] = self._I_inv[2,0]*M[0] + self._I_inv[2,1]*M[1] + self._I_inv[2,2]*M[2]

        # Translation
        dy[6:9] = Body2Fixed(self.y[:3], self.y[9:])

        # Rotation
        dy[9] = 0.5*(-qx*p-qy*q-qz*r)
        dy[10] = 0.5*(q0*p-qz*q+qy*r)
        dy[11] = 0.5*(qz*p+q0*q-qx*r)
        dy[12] = 0.5*(-qy*p+qx*q+q0*r)

        return dy


    def _get_elevation(self, alpha, beta, phi, gamma):
        # Calculates the elevation angle, theta, based on the other known angles

        # Calculate constants
        C_a = m.cos(alpha)
        S_a = m.sin(alpha)
        C_B = m.cos(beta)
        S_B = m.sin(beta)
        C_phi = m.cos(phi)
        S_phi = m.sin(phi)
        S_gamma = m.sin(gamma)

        # More constants
        D = m.sqrt(1-S_a*S_a*S_B*S_B)
        A = S_a*C_B/D
        B = C_a*S_B/D
        C = C_a*C_B/D
        E = B*S_phi+A*C_phi
        E2 = E*E
        C2 = C*C

        # Get two solutions
        first = C*S_gamma
        second = E*m.sqrt(C2+E2-S_gamma*S_gamma)
        denom = C2+E2
        theta1 = m.asin((first+second)/denom)
        theta2 = m.asin((first-second)/denom)

        # Check which one is closer
        if abs(C*m.sin(theta1)-E*m.cos(theta1)-S_gamma) < abs(C*m.sin(theta2)-E*m.cos(theta2)-S_gamma):
            return theta1
        else:
            return theta2


    def _get_rotation_rates(self, C_phi, S_phi, C_theta, S_theta, g, u, w):
        # Returns the rotation rates in a steady, coordinated turn

        omega = g*S_phi*C_theta/(S_theta*w+C_phi*C_theta*u)
        return -S_theta*omega, S_phi*C_theta*omega, C_phi*C_theta*omega


    def normalize(self):
        """Normalizes the orientation quaternion."""
        self.y[9:] = NormalizeQuaternion(self.y[9:])


    @abstractmethod
    def get_FM(self, t):
        pass


    @abstractmethod
    def trim(self, **kwargs):
        pass


    @abstractmethod
    def get_graphics_info(self):
        pass


class LinearizedAirplane(BaseAircraft):
    """An airplane defined by a linearized model of aerodynamic coefficients.
    
    Parameters
    ----------
    name : str
        Name of the aircraft.

    input_dict : dict
        Dictionary describing the airplane.
    """

    def __init__(self, name, input_dict, density, units, param_dict):
        super().__init__(name, input_dict, density, units, param_dict)

        # Initialize density
        self._get_density = self._initialize_density(density)

        # Read in coefficients
        self._import_coefficients()

        # Import reference params
        self._import_reference_state()

        # Set initial state
        trim = param_dict.get("trim", False)
        initial_state = param_dict.get("initial_state", False)
        if trim and initial_state:
            raise IOError("Both a trim condition and an initial state may not be specified.")
        elif trim:
            self._trim(trim)
        elif initial_state:
            self._set_initial_state(initial_state)
        else:
            raise IOError("An initial condition was not specified!")


    def _initialize_density(self, density):
        # Sets up the density getter

        if density == "standard": # Standard atmospheric profile

            # English units
            if self._units == "English":
                def density_getter(alt):
                    return statee(alt)[-1]

            # SI units
            else:
                def density_getter(alt):
                    return statsi(alt)[-1]

        elif isinstance(density, float): # Constant
            self._density = density
            def density_getter(alt):
                return self._density

        else:
            raise IOError("{0} is not a valid density specification.".format(density))

        return density_getter


    def _import_reference_state(self):
        # Parses the reference state from the input file

        # Get reference lengths and area
        self._Sw = self._input_dict["reference"].get("area", None)
        self._bw = self._input_dict["reference"].get("lateral_length", None)
        self._cw = self._input_dict["reference"].get("longitudinal_length", None)

        # Check we have all the reference lengths we need
        if self._Sw is not None and self._bw is not None and self._cw is None:
            self._cw = self._Sw/self._bw
        elif self._Sw is None and self._bw is not None and self._cw is not None:
            self._Sw = self._cw*self._bw
        elif self._Sw is not None and self._bw is None and self._cw is not None:
            self._bw = self._Sw/self._cw
        elif not (self._Sw is not None and self._bw is not None and self._cw is not None):
            raise IOError("At least two of area, lateral length, or longitudinal length must be specified.")

        # Parse the reference state
        rho_ref = import_value("density", self._input_dict["reference"], self._units, None)
        V_ref = import_value("airspeed", self._input_dict["reference"], self._units, None)
        L_ref = import_value("lift", self._input_dict["reference"], self._units, None)
        self._CL_ref = L_ref/(0.5*rho_ref*V_ref*V_ref*self._Sw)

        # Determine drag polar
        self._CD2 = self._CD_a2/(2*self._CL_a*self._CL_a)
        self._CD1 = self._CD_a/self._CL_a-2*self._CD2*self._CL_ref
        self._CD0 = self._CD-self._CD1*self._CL_ref-self._CD2*self._CL_ref*self._CL_ref

        # Determine reference aerodynamic moments
        # This assumes thrust is evenly distributed among all engines
        engine_CT = self._CD/self._num_engines
        engine_CM = np.zeros(3)
        for engine in self._engines:
            engine_CM += engine.get_unit_thrust_moment()*engine_CT

        self._Cl_ref = -engine_CM[0]/self._bw
        self._Cm_ref = -engine_CM[1]/self._cw
        self._Cn_ref = -engine_CM[2]/self._bw


    def _import_coefficients(self):
        # Reads aerodynamic coefficients and derivatives in from input file
        self._CL_a = self._input_dict["coefficients"]["CL,a"]
        self._CD = self._input_dict["coefficients"]["CD"]
        self._CD_a = self._input_dict["coefficients"]["CD,a"]
        self._CD_a2 = self._input_dict["coefficients"]["CD,a,a"]
        self._CD3 = self._input_dict["coefficients"]["CD3"]
        self._Cm_a = self._input_dict["coefficients"]["Cm,a"]
        self._CY_b = self._input_dict["coefficients"]["CY,b"]
        self._Cl_b = self._input_dict["coefficients"]["Cl,b"]
        self._Cn_b = self._input_dict["coefficients"]["Cn,b"]
        self._CL_q = self._input_dict["coefficients"]["CL,q"]
        self._CD_q = self._input_dict["coefficients"]["CD,q"]
        self._Cm_q = self._input_dict["coefficients"]["Cm,q"]
        self._CY_p = self._input_dict["coefficients"]["CY,p"]
        self._Cl_p = self._input_dict["coefficients"]["Cl,p"]
        self._Cn_p = self._input_dict["coefficients"]["Cn,p"]
        self._CY_r = self._input_dict["coefficients"]["CY,r"]
        self._Cl_r = self._input_dict["coefficients"]["Cl,r"]
        self._Cn_r = self._input_dict["coefficients"]["Cn,r"]

        # Parse control derivatives and reference control settings
        self._control_derivs = {}
        self._control_ref = {}
        for name in self._control_names:

            # Get derivatives
            self._control_derivs[name] = {}
            derivs = self._input_dict["coefficients"].get(name, {})
            self._control_derivs[name]["CL"] = derivs.get("CL", 0.0)
            self._control_derivs[name]["CD"] = derivs.get("CD", 0.0)
            self._control_derivs[name]["Cm"] = derivs.get("Cm", 0.0)
            self._control_derivs[name]["CY"] = derivs.get("CY", 0.0)
            self._control_derivs[name]["Cl"] = derivs.get("Cl", 0.0)
            self._control_derivs[name]["Cn"] = derivs.get("Cn", 0.0)

            # Get reference control deflections
            self._control_ref[name] = self._input_dict["reference"].get("controls", {}).get(name, 0.0)


    def _trim(self, trim_dict):
        # Trims the aircraft according to the input conditions

        # Get initial params
        V0 = trim_dict["airspeed"]
        self.y[6:9] = trim_dict["position"]
        climb = m.radians(trim_dict["climb_angle"])
        bank = m.radians(trim_dict["bank_angle"])
        heading = m.radians(trim_dict["heading"])
        verbose = trim_dict["verbose"]

        # Parse controls
        avail_controls = trim_dict.get("trim_controls", list(self._controls.keys()))
        fixed_controls = trim_dict.get("fixed_controls", {})
        for name in self._control_names:
            if name in avail_controls:
                continue
            fixed_controls[name] = fixed_controls.get(name, 0.0)

        if len(avail_controls) != 4:
            raise IOError("Exactly 4 controls must be used to trim the aircraft. Got {0}.".format(len(avail_controls)))

        # Reference parameters
        V0_inv = 1.0/V0
        const = 0.5*V0_inv
        g = self._g
        rho = self._get_density(-self.y[8])
        redim = 0.5*rho*V0*V0*self._Sw
        redim_inv = 1.0/redim
        CW = self._W*redim_inv

        # Get thrust and thrust moment derivatives
        thrust_derivs = {}
        thrust_moment_derivs = {}
        for control in avail_controls:
            thrust_derivs[control] = np.zeros(3)
            thrust_moment_derivs[control] = np.zeros(3)
            for engine in self._engines:
                # These derivatives must be converted to degrees because all controls are handled
                # in radians for the trim algorithm, regardless of whether they're actually angular.
                thrust_derivs[control] += np.degrees(engine.get_thrust_deriv(control, rho, V0))
                thrust_moment_derivs[control] += np.degrees(engine.get_thrust_moment_deriv(control, rho, V0))

        # Initial guess
        alpha = 0.0
        beta = 0.0
        theta = self._get_elevation(alpha, beta, bank, climb)
        A = np.zeros((6,6))
        B = np.zeros(6)
        old_trim_vals = np.zeros(6) # These are deviations from the reference setting
        old_trim_vals[4] = m.radians(-5.0) # For comparing with Troy
        C_phi = m.cos(bank)
        S_phi = m.sin(bank)
        theta = self._get_elevation(0.0, 0.0, bank, climb)

        # Initialize output
        if verbose:
            print("Trimming at {0} deg bank and {1} deg climb...".format(m.degrees(bank), m.degrees(climb)))
            header = ["{0:>20}{1:>20}".format("Alpha [deg]", "Beta [deg]")]
            for name in avail_controls:
                header.append("{0:>20}".format(name))
            header.append("{0:>20}".format("Elevation [deg]"))
            print("".join(header))

        # Iterate until trim values converge
        approx_error = 1
        iterations = 0
        while approx_error > 1e-25:

            # Extract trim values
            alpha = old_trim_vals[0]
            beta = old_trim_vals[1]

            # Calulate trig values
            C_theta = m.cos(theta)
            S_theta = m.sin(theta)
            C_a = m.cos(alpha)
            S_a = m.sin(alpha)
            C_B = m.cos(beta)
            S_B = m.sin(beta)

            # Get states
            D = m.sqrt(1-S_a*S_a*S_B*S_B)
            u = V0*C_a*C_B/D
            v = V0*C_a*S_B/D
            w = V0*S_a*C_B/D

            # Get rotation rates
            p, q, r = self._get_rotation_rates(C_phi, S_phi, C_theta, S_theta, g, u, w)
            pr = p*r
            pq = p*q
            qr = q*r
            p2 = p*p
            q2 = q*q
            r2 = r*r
            p_bar = self._bw*const*p
            q_bar = self._cw*const*q
            r_bar = self._bw*const*r

            # Calculate aerodynamic coefficients
            CL = self._CL_ref+self._CL_a*alpha+self._CL_q*q_bar
            CS = self._CY_b*beta+self._CY_p*p_bar+self._CY_r*r_bar
            CD = self._CD0+self._CD_q*q_bar

            # Determine influence of trim controls
            for i,name in enumerate(avail_controls):
                control_deriv = self._control_derivs[name]
                deflection = old_trim_vals[2+i]
                CL += deflection*control_deriv["CL"]
                CD += deflection*control_deriv["CD"]
                CS += deflection*control_deriv["CY"]

            # Determine influence of fixed controls
            for key,value in fixed_controls.items():
                control_deriv = self._control_derivs[key]
                CL += m.radians(value-self._control_ref[key])*control_deriv["CL"]
                CD += m.radians(value-self._control_ref[key])*control_deriv["CD"]
                CS += m.radians(value-self._control_ref[key])*control_deriv["CY"]

            # Factor in terms involving CL and CS
            CD += self._CD1*CL+self._CD2*CL*CL+self._CD3*CS*CS

            # Populate A matrix
            # Terms dependent on alpha
            A[2,0] = -self._CL_a*C_a

            # Terms dependent on beta
            A[1,1] = self._CY_b*C_B
            A[3,1] = self._bw*self._Cl_b

            # Now loop through trim controls
            for i,name in enumerate(avail_controls):
                A[0,2+i] = redim_inv*thrust_derivs[name][0]-self._control_derivs[name]["CD"]*u*V0_inv
                A[1,2+i] = redim_inv*thrust_derivs[name][1]+self._control_derivs[name]["CY"]*C_B
                A[2,2+i] = redim_inv*thrust_derivs[name][2]-self._control_derivs[name]["CL"]*C_a
                A[3,2+i] = redim_inv*thrust_moment_derivs[name][0]+self._control_derivs[name]["Cl"]*self._bw
                A[4,2+i] = redim_inv*thrust_moment_derivs[name][1]+self._control_derivs[name]["Cm"]*self._cw
                A[5,2+i] = redim_inv*thrust_moment_derivs[name][2]+self._control_derivs[name]["Cn"]*self._bw

            # Populate B vector
            # Aerodynamic contributions
            B[0] = -CL*S_a+CS*S_B+(self._CD0+self._CD1*CL+self._CD2*CL*CL+self._CD3*CS*CS+self._CD_q*q_bar)*u*V0_inv
            B[1] = (-self._CY_p*p_bar-self._CY_r*r_bar)*C_B+CD*v*V0_inv
            B[2] = (self._CL_ref+self._CL_q*q_bar)*C_a+CD*w*V0_inv
            B[3] = -self._bw*(self._Cl_ref+self._Cl_p*p_bar+(self._Cl_r/self._CL_ref)*CL*r_bar)
            B[4] = -self._cw*(self._Cm_ref+(self._Cm_a/self._CL_a)*(CL*u*V0_inv-self._CL_ref+CD*w*V0_inv)+self._Cm_q*q_bar)
            B[5] = -self._bw*(self._Cn_ref+(self._Cn_b/self._CY_b)*(CS*u*V0_inv-CD*v*V0_inv)+(self._Cn_p/self._CL_ref)*CL*p_bar+self._Cn_r*r_bar)

            # Contributions of fixed controls
            for key, value in fixed_controls.items():
                # Control-specific information
                control_deriv = self._control_derivs[key]
                delta_control = m.radians(value-self._control_ref[key])

                # Change in aerodynamics due to controls
                CD_control = delta_control*control_deriv["CD"]
                CL_control = delta_control*control_deriv["CL"]
                CY_control = delta_control*control_deriv["CY"]

                # Apply to B vector
                B[0] += -CL_control*S_a+CY_control*S_B+CD_control*u*V0_inv
                B[1] += -CY_control*C_B+CD_control*v*V0_inv
                B[2] +=  CL_control*C_a+CD_control*w*V0_inv
                B[3] += -self._bw*control_deriv["Cl"]*delta_control
                B[4] += -self._cw*control_deriv["Cm"]*delta_control
                B[5] += -self._bw*control_deriv["Cn"]*delta_control

            # Inertial and gyroscopic contributions
            B[0] += CW*(S_theta-(r*v-q*w)/g)
            B[1] += CW*(-S_phi*C_theta-(p*w-r*u)/g)
            B[2] += CW*(-C_phi*C_theta-(q*u-p*v)/g)
            B[3] += redim_inv*( self._hz*q-self._hy*r-self._I_diff_yz*qr-self._I_yz*(q2-r2)-self._I_xz*pq+self._I_xy*pr)
            B[4] += redim_inv*(-self._hz*p+self._hx*r-self._I_diff_zx*pr-self._I_xz*(r2-p2)-self._I_xy*qr+self._I_yz*pq)
            B[5] += redim_inv*( self._hy*p-self._hx*q-self._I_diff_xy*pq-self._I_xy*(p2-q2)-self._I_yz*pr+self._I_xz*qr)

            # Solve
            trim_vals = np.linalg.solve(A,B)

            # Update for next iteration
            alpha = trim_vals[0]
            beta = trim_vals[1]
            theta = self._get_elevation(alpha, beta, bank, climb)
            approx_error = np.max(np.abs(trim_vals-old_trim_vals))
            old_trim_vals = np.copy(trim_vals)

            # Output
            if verbose:
                output = ["{0:>20.10f}{1:>20.10f}".format(m.degrees(alpha), m.degrees(beta))]
                for i, name in enumerate(avail_controls):
                    output.append("{0:>20.10f}".format(m.degrees(old_trim_vals[i+2]+m.radians(self._control_ref[name]))))
                output.append("{0:>20.10f}".format(m.degrees(theta)))
                print("".join(output))

            # Check for non-convergence
            iterations += 1
            if iterations > 100:
                if verbose:
                    print("Unable to trim at the desired attitude.")
                break

        # Apply trim state
        alpha = trim_vals[0]
        beta = trim_vals[1]
        theta = self._get_elevation(alpha, beta, bank, climb)
        C_theta = m.cos(theta)
        S_theta = m.sin(theta)
        C_phi = m.cos(bank)
        S_phi = m.sin(bank)
        C_a = m.cos(alpha)
        S_a = m.sin(alpha)
        C_B = m.cos(beta)
        S_B = m.sin(beta)
        D = m.sqrt(1-S_a*S_a*S_B*S_B)
        u = V0*C_a*C_B/D
        v = V0*C_a*S_B/D
        w = V0*S_a*C_B/D
        self.y[0] = u
        self.y[1] = v
        self.y[2] = w
        self.y[3:6] = self._get_rotation_rates(C_phi, S_phi, C_theta, S_theta, g, u, w)
        self.y[9:] = Euler2Quat([bank, theta, heading])

        # Apply trim controls
        # Variable
        for i,name in enumerate(avail_controls):
            self._controls[name] = m.degrees(trim_vals[i+2]+m.radians(self._control_ref[name]))
        # Fixed
        for key, value in fixed_controls:
            self._controls[key] = value


    def _set_initial_state(self, state_dict):
        # Sets the initial state of the aircraft according to the input

        # Set values
        self.y[:3] = import_value("velocity", state_dict, self._units, None)
        self.y[3:6] = import_value("angular_rates", state_dict, self._units, [0.0, 0.0, 0.0])
        self.y[6:9] = import_value("position", state_dict, self._units, None)
        orientation = import_value("orientation", state_dict, self._units, [1.0, 0.0, 0.0, 0.0])
        if len(orientation) == 3: # Euler angles
            self.y[9:] = Euler2Quat(orientation)
        else:
            self.y[9:] = orientation

        # Set controls
        for name in self._control_names:
            self._controls[name] = state_dict.get("control_state", {}).get(name, 0.0)


    def get_FM(self, t):
        """Returns the aerodynamic forces and moments."""

        # Get control state
        self._controls = self._controller.get_control(t, self.y, self._controls)

        # Declare force and moment vector
        FM = np.zeros(6)

        # Get states
        rho = self._get_density(-self.y[8])
        u = self.y[0]
        v = self.y[1]
        w = self.y[2]
        p = self.y[3]
        q = self.y[4]
        r = self.y[5]
        V = m.sqrt(u*u+v*v+w*w)
        V_inv = 1.0/V
        a = m.atan2(w,u)
        B = m.atan2(v,u)
        const = 0.5*V_inv
        p_bar = self._bw*p*const
        q_bar = self._cw*q*const
        r_bar = self._bw*r*const

        # Get redimensionalizer
        redim = 0.5*rho*V*V*self._Sw

        # Determine coefficients without knowing final values for CL and CS
        CL = self._CL_ref+self._CL_a*a+self._CL_q*q_bar
        CS = self._CY_b*B+self._CY_p*p_bar+self._CY_r*r_bar
        CD = self._CD0+self._CD_q*q_bar
        Cl = self._Cl_ref+self._Cl_b*B+self._Cl_p*p_bar
        Cm = self._Cm_ref+self._Cm_q*q_bar
        Cn = self._Cn_ref+self._Cn_r*r_bar

        # Determine influence of controls
        for key, value in self._controls.items():
            control_deriv = self._control_derivs[key]
            CL += m.radians(value-self._control_ref[key])*control_deriv["CL"]
            CD += m.radians(value-self._control_ref[key])*control_deriv["CD"]
            CS += m.radians(value-self._control_ref[key])*control_deriv["CY"]
            Cl += m.radians(value-self._control_ref[key])*control_deriv["Cl"]
            Cm += m.radians(value-self._control_ref[key])*control_deriv["Cm"]
            Cn += m.radians(value-self._control_ref[key])*control_deriv["Cn"]

        # Factor in terms involving CL and CS
        CD += self._CD1*CL+self._CD2*CL*CL+self._CD3*CS*CS
        Cl += (self._Cl_r/self._CL_ref)*CL*r_bar
        Cm += (self._Cm_a/self._CL_a)*(CL*u*V_inv-self._CL_ref+CD*w*V_inv)
        Cn += (self._Cn_b/self._CY_b)*(CS*u*V_inv-CD*v*V_inv)+(self._Cn_p/self._CL_ref)*CL*p_bar

        # Apply aerodynamic angles and dimensionalize
        FM[0] = redim*(CL*m.sin(a)-CS*m.sin(B)-CD*u*V_inv)
        FM[1] = redim*(CS*m.cos(B)-CD*v*V_inv)
        FM[2] = redim*(-CL*m.cos(a)-CD*w*V_inv)
        FM[3] = redim*Cl*self._bw
        FM[4] = redim*Cm*self._cw
        FM[5] = redim*Cn*self._bw

        # Get effect of engines
        for engine in self._engines:
            FM += engine.get_thrust_FM(self._controls, rho, V)

        return FM


    def get_graphics_info(self):
        """Returns the .obj, .vs, .fs, and texture .jpg files for the aircraft."""

        # Get path to graphics objects
        self._pylot_path = os.path.dirname(__file__)
        self._graphics_path = os.path.join(self._pylot_path,os.path.pardir,"graphics")
        self._cessna_path = os.path.join(self._graphics_path, "Cessna")
        self._res_path = os.path.join(self._graphics_path, "res")
        self._shaders_path = os.path.join(self._graphics_path, "shaders")

        # Load input
        graphics_dict = self._input_dict.get("graphics", {})
        info = {}
        info["obj_file"] = graphics_dict.get("obj_file", os.path.join(self._res_path, "Cessna.obj"))
<<<<<<< HEAD
        info["v_shader_file"] = graphics_dict.get("obj_file", os.path.join(self._shaders_path, "aircraft.vs"))
        info["f_shader_file"] = graphics_dict.get("obj_file", os.path.join(self._shaders_path, "aircraft.fs"))
        info["texture_file"] = graphics_dict.get("obj_file", os.path.join(self._res_path, "cessna_texture.jpg"))

        # Pass off reference lengths
=======
        info["v_shader_file"] = graphics_dict.get("vertex_shader_file", os.path.join(self._shaders_path, "aircraft.vs"))
        info["f_shader_file"] = graphics_dict.get("face_shader_file", os.path.join(self._shaders_path, "aircraft.fs"))
        info["texture_file"] = graphics_dict.get("texture_file", os.path.join(self._res_path, "cessna_texture.jpg"))
>>>>>>> 0a5144a4
        info["l_ref_lon"] = self._cw
        info["l_ref_lat"] = self._bw

        return info


class MachUpXAirplane(BaseAircraft):
    """An airplane defined by MachUpX.
    
    Parameters
    ----------
    name : str
        Name of the aircraft.

    input_dict : dict
        Dictionary describing the airplane.
    """

    def __init__(self, name, input_dict, density, units, param_dict):
        super().__init__(name, input_dict, density, units, param_dict)

        # Create MachUpX scene
        import machupX as mx
        scene_dict = {
            "solver" : {
                "type" : self._input_dict["aero_model"].get("solver", "linear"),
            },
            "units" : units,
            "scene" : {
                "atmosphere" : {
                    "density" : density
                },
                "aircraft" : {
                    name : {
                        "file" : param_dict["file"],
                        "state" : {
                            "type" : "aerodynamic",
                            "position" : [0.0, 0.0, 0.0],
                            "velocity" : 100 # These are arbitrary, as the first call to get_FM() will set the actual state
                        }
                    }
                }
            }
        }
        self._mx_scene = mx.Scene(scene_dict)

        # Get reference params
        self._Sw, self._cw, self._bw = self._mx_scene.get_aircraft_reference_geometry(name)

        # Set initial state
        trim = param_dict.get("trim", False)
        initial_state = param_dict.get("initial_state", False)
        if trim and initial_state:
            raise IOError("Both an initial state and trim parameters cannot be specified.")
        elif trim:
            self._trim(trim)
        elif initial_state:
            self._set_initial_state(initial_state)
        else:
            raise IOError("An initial condition must be specified.")


    def _trim(self, trim_dict):
        # Trims the aircraft at the given condition

        # Get params
        self._V0 = trim_dict["airspeed"]
        self.y[6:9] = trim_dict["position"]
        self._climb = m.radians(trim_dict.get("climb_angle", 0.0))
        self._bank = m.radians(trim_dict.get("bank_angle", 0.0))
        self._heading = m.radians(trim_dict.get("heading", 0.0))
        self._trim_verbose = trim_dict.get("verbose", False)

        # Parse controls
        self._avail_controls = trim_dict.get("trim_controls", list(self._controls.keys()))
        self._fixed_controls = trim_dict.get("fixed_controls", {})
        for name in self._control_names:
            if name in self._avail_controls:
                continue
            self._fixed_controls[name] = self._fixed_controls.get(name, 0.0)

        # Check we have enough
        if len(self._avail_controls) != 4:
            raise IOError("Exactly 4 controls must be used to trim the aircraft. Got {0}.".format(len(self._avail_controls)))

        # Initialize output
        if self._trim_verbose:
            print("Trimming at {0} deg bank and {1} deg climb...".format(m.degrees(self._bank), m.degrees(self._climb)))
            header = ["{0:>20}{1:>20}".format("Alpha [deg]", "Beta [deg]")]
            for name in self._avail_controls:
                header.append("{0:>20}".format(name))
            header.append("{0:>20}".format("Elevation [deg]"))
            print("".join(header))

        # Optimizer options
        trim_val_guess = np.zeros(6)
        control_lims = self._controller.get_limits()
        if control_lims is not None:
            bounds = [(-np.inf, np.inf), (-np.inf, np.inf)]
            for name in self._avail_controls:
                bounds.append(control_lims[name])
            bounds = tuple(bounds)
        else:
            bounds = None
        opt_method = "L-BFGS-B"
        optimizer_options = {
            "ftol" : 1e-22
        }

        # Optimize
        result = opt.minimize(self._trim_minimizer_function, trim_val_guess, method=opt_method, bounds=bounds, options=optimizer_options)
        trim_settings = result.x

        # Parse trimmed state
        alpha = trim_settings[0]
        beta = trim_settings[1]
        controls = copy.deepcopy(self._fixed_controls)
        for i, name in enumerate(self._avail_controls):
            controls[name] = trim_settings[i+2]

        # Output results of trim
        if self._trim_verbose:
            print("\nFinal trim residuals: {0}".format(self.dy_dt(0.0)[:6]))
            print("\nFinal trim scalar: {0}".format(result.fun))

        # Set state
        self._set_state_in_coordinated_turn(alpha, beta, controls)


    def _trim_minimizer_function(self, trim_vals):
        # Returns the trim residuals as a function of the control inputs

        # Unpack args
        alpha = trim_vals[0]
        beta = trim_vals[1]
        controls = copy.deepcopy(self._fixed_controls)
        for i, name in enumerate(self._avail_controls):
            controls[name] = trim_vals[i+2]

        # Calculate elevation angle
        theta = self._get_elevation(alpha, beta, self._bank, self._climb)

        # Output
        if self._trim_verbose:
            print("{0:>20.10f}{1:>20.10f}{2:>20.10f}{3:>20.10f}{4:>20.10f}{5:>20.10f}{6:>20.10f}".format(m.degrees(alpha), m.degrees(beta), *trim_vals[2:], m.degrees(theta)))

        # Set state
        self._set_state_in_coordinated_turn(alpha, beta, controls)

        # Get residuals
        dy_dt = self.dy_dt(0.0)
        return np.sum(dy_dt[:6]*dy_dt[:6])


    def _set_state_in_coordinated_turn(self, alpha, beta, controls):

        # Set state
        theta = self._get_elevation(alpha, beta, self._bank, self._climb)
        C_theta = m.cos(theta)
        S_theta = m.sin(theta)
        C_phi = m.cos(self._bank)
        S_phi = m.sin(self._bank)
        C_a = m.cos(alpha)
        S_a = m.sin(alpha)
        C_B = m.cos(beta)
        S_B = m.sin(beta)
        D = m.sqrt(1-S_a*S_a*S_B*S_B)
        u = self._V0*C_a*C_B/D
        v = self._V0*C_a*S_B/D
        w = self._V0*S_a*C_B/D
        self.y[0] = u
        self.y[1] = v
        self.y[2] = w
        self.y[3:6] = self._get_rotation_rates(C_phi, S_phi, C_theta, S_theta, self._g, u, w)
        self.y[9:] = Euler2Quat([self._bank, theta, self._heading])

        # Set controls
        self._controls = controls


    def _set_initial_state(self, initial_state):
        # Sets the initial state of the aircraft without trimming

        # Store controls
        for name in self._control_names:
            self._controls[name] = initial_state["control_state"].get(name, 0.0)

        # Store state
        self.y[0:3] = import_value("velocity", initial_state, self._units, None)
        self.y[3:6] = import_value("angular_rates", initial_state, self._units, [0.0, 0.0, 0.0])
        self.y[6:9] = import_value("position", initial_state, self._units, None)
        self.y[9:] = import_value("orientation", initial_state, self._units, [1.0, 0.0, 0.0, 0.0])


    def _update_machupx_state(self):
        # Passes the sim object state to MachUpX

        # Set MachUpX state
        mx_state = {
            "type" : "aerodynamic",
            "position" : [0.0, 0.0, self.y[8]],
            "velocity" : list(self.y[0:3]),
            "orientation" : list(self.y[9:]),
            "angular_rates" : list(self.y[3:6])
        }
        self._mx_scene.set_aircraft_state(state=mx_state, aircraft_name=self.name)

        # Update controls
        self._mx_scene.set_aircraft_control_state(control_state=self._controls, aircraft_name=self.name)


    def get_FM(self, t):

        # Initialize
        FM = np.zeros(6)
        self._controls = self._controller.get_control(t, self.y, self._controls)
        self._update_machupx_state()

        # Get redimensionalizer
        rho = self._mx_scene._get_density(self.y[6:9])
        u = self.y[0]
        v = self.y[1]
        w = self.y[2]
        a = m.atan2(w,u)
        B = m.atan2(v,u)
        S_a = m.sin(a)
        S_B = m.sin(B)
        C_a = m.cos(a)
        C_B = m.cos(B)
        V = m.sqrt(u*u+v*v+w*w)
        redim = 0.5*rho*V*V*self._Sw

        # Get MachUpX predicted coefficients
        coef_dict = self._mx_scene.solve_forces(dimensional=False)[self.name]["total"]
        CL = coef_dict["CL"]
        CS = coef_dict["CS"]
        CD = coef_dict["CD"]
        Cl = coef_dict["Cl"]
        Cm = coef_dict["Cm"]
        Cn = coef_dict["Cn"]

        # Get forces
        FM[0] = redim*(CL*S_a-CS*S_B-CD*u/V)
        FM[1] = redim*(CS*C_B-CD*v/V)
        FM[2] = redim*(-CL*C_a-CD*w/V)
        FM[3] = redim*Cl*self._bw
        FM[4] = redim*Cm*self._cw
        FM[5] = redim*Cn*self._bw

        # Get effect of engines
        for engine in self._engines:
            FM += engine.get_thrust_FM(self._controls, rho, V)

        return FM


    def get_graphics_info(self):
        """Returns the .obj, .vs, .fs, and texture .jpg files for the aircraft."""

        # Get path to graphics objects
        self._pylot_path = os.path.dirname(__file__)
        self._graphics_path = os.path.join(self._pylot_path,os.path.pardir,"graphics")
        self._cessna_path = os.path.join(self._graphics_path, "Cessna")
        self._res_path = os.path.join(self._graphics_path, "res")
        self._shaders_path = os.path.join(self._graphics_path, "shaders")

        # Load inputs
        graphics_dict = self._input_dict.get("graphics", {})
        info = {}
        info["obj_file"] = graphics_dict.get("obj_file", None)
        info["v_shader_file"] = graphics_dict.get("vertex_shader_file", os.path.join(self._shaders_path, "aircraft.vs"))
        info["f_shader_file"] = graphics_dict.get("face_shader_file", os.path.join(self._shaders_path, "aircraft.fs"))
        
        # Get the obj file from MachUpX
        if info["obj_file"] is None:

            # The user may not have the FreeCAD modules installed, so we'll need to fail gracefully if so
            try:

                # Import necessary files
                import FreeCAD
                import Mesh

                # Create stl using MachUpX
                stl_file = "airplane.stl"
                obj_file = "airplane.obj"
                self._mx_scene.export_stl(stl_file, section_resolution=50, aircraft=self.name)
                
                # Convert to obj
                Mesh.open(stl_file)
                o = FreeCAD.getDocument("Unnamed").findObjects()[0]
                Mesh.export([o], obj_file)

                # Save
                info["obj_file"] = graphics_dict.get("obj_file", obj_file)
                info["texture_file"] = graphics_dict.get("texture_file", os.path.join(self._res_path, "grey.jpg"))

            # Just render a Cessna... ;)
            except ImportError:
                info["obj_file"] = graphics_dict.get("obj_file", os.path.join(self._res_path, "Cessna.obj"))
                info["texture_file"] = graphics_dict.get("texture_file", os.path.join(self._res_path, "cessna_texture.jpg"))

        # Pass off reference lengths
        info["l_ref_lon"] = self._cw
        info["l_ref_lat"] = self._bw

        return info<|MERGE_RESOLUTION|>--- conflicted
+++ resolved
@@ -724,17 +724,9 @@
         graphics_dict = self._input_dict.get("graphics", {})
         info = {}
         info["obj_file"] = graphics_dict.get("obj_file", os.path.join(self._res_path, "Cessna.obj"))
-<<<<<<< HEAD
-        info["v_shader_file"] = graphics_dict.get("obj_file", os.path.join(self._shaders_path, "aircraft.vs"))
-        info["f_shader_file"] = graphics_dict.get("obj_file", os.path.join(self._shaders_path, "aircraft.fs"))
-        info["texture_file"] = graphics_dict.get("obj_file", os.path.join(self._res_path, "cessna_texture.jpg"))
-
-        # Pass off reference lengths
-=======
         info["v_shader_file"] = graphics_dict.get("vertex_shader_file", os.path.join(self._shaders_path, "aircraft.vs"))
         info["f_shader_file"] = graphics_dict.get("face_shader_file", os.path.join(self._shaders_path, "aircraft.fs"))
         info["texture_file"] = graphics_dict.get("texture_file", os.path.join(self._res_path, "cessna_texture.jpg"))
->>>>>>> 0a5144a4
         info["l_ref_lon"] = self._cw
         info["l_ref_lat"] = self._bw
 
