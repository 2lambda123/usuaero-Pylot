"""Classes defining controllers for simulated aircraft."""

from abc import abstractmethod
import pygame.event
import pygame.joystick
from math import degrees, radians
import numpy as np

class BaseController:
    """An abstract aircraft controller class.
    """

    def __init__(self):
<<<<<<< HEAD

        # Initialize controls
=======
>>>>>>> 452a321a
        self._controls = []


    def get_control_names(self):
<<<<<<< HEAD
        """Returns the names of the controls handled by this controller."""
=======
>>>>>>> 452a321a
        return self._controls


    def get_input(self):
        """Returns a dictionary of inputs from the user for controlling pause, view, etc."""

        inputs= {}

        # Check events
        for event in pygame.event.get():

<<<<<<< HEAD
            # Check for key down events
=======
>>>>>>> 452a321a
            if event.type == pygame.KEYDOWN:

                # Toggle flight data display
                if event.key == pygame.K_i:
                    inputs["data"] = True

                # Pause simulation
                elif event.key == pygame.K_p:
                    inputs["pause"] = True

                # Quit game
                elif event.key == pygame.K_q:
                    inputs["quit"] = True

                # Switch view
                elif event.key == pygame.K_SPACE:
                    inputs["fpv"] = True

<<<<<<< HEAD
                # If it's not used here, put it back on the queue
=======
>>>>>>> 452a321a
                else:
                    pygame.event.post(event)

            # Put keyup events back on the queue
            elif event.type == pygame.KEYUP:
                pygame.event.post(event)

        return inputs

    
    @abstractmethod
    def get_control(self, state_vec, prev_controls):
        """Returns the controls based on the inputted state.

        Parameters
        ----------
        state_vec : list
            State vector of the entity being controlled.

        prev_controls : dict
            Previous control values.
        """
        pass


    def get_limits(self):
        """Returns the control limits for this controller."""

        # This will only work if the limits are defined
        try:
            limits = {}
            for name in self._controls:
                
                # Get max deflections for angular controls
                if self._angular_control[name]:
                    limits[name] = (-self._control_limits[name], self._control_limits[name])

                # Other controls just go between 0.0 and 1.0
                else:
                    limits[name] = (0.0, 1.0)

            return limits

        except:
            return None


class NoController(BaseController):
    """A controller that holds constant the initial controls.

    Parameters
    ----------
    control_dict : dict
        A dictionary of control names and specifications.
<<<<<<< HEAD
=======
    """

    def __init__(self, control_dict):
        super().__init__()

        # Get control names
        for key, value in control_dict.items():
            self._controls.append(key)

    def get_control(self, state_vec, prev_controls):
        return prev_controls


class JoystickAircraftController(BaseController):
    """A controller for controlling a 4-channel aircraft using a standard joystick.

    Parameters
    ----------
    control_dict : dict
        A dictionary of control names and specifications.
>>>>>>> 452a321a
    """

    def __init__(self, control_dict):
        super().__init__()
<<<<<<< HEAD

        # Get control names
        for key, value in control_dict.items():
            self._controls.append(key)

    def get_control(self, state_vec, prev_controls):
        return prev_controls

=======
>>>>>>> 452a321a

class JoystickAircraftController(BaseController):
    """A controller for controlling a 4-channel aircraft using a standard joystick.

    Parameters
    ----------
    control_dict : dict
        A dictionary of control names and specifications.
    """

    def __init__(self, control_dict):
        super().__init__()

        # Initialize user inputs
        if pygame.joystick.get_count()>0.:
            self._joy = pygame.joystick.Joystick(0)
            self._joy.init()
            self._joy_trim = np.zeros(3)
            self._trimming = False
        else:
            raise IOError("No joystick detected.")

        # Get mapping and limits
        self._control_mapping = {}
        self._control_limits = {}
        self._angular_control = {} # True for angular deflection, False for 0 to 1.
        for key, value in control_dict.items():

            # See if limits have been defined
            limits = value.get("max_deflection", None)
            if limits is not None: # The limits are defined
                self._control_limits[key] = limits
                self._angular_control[key] = True
            else:
                self._angular_control[key] = False
            
            # Get the mapping
            self._control_mapping[key] = value["input_axis"]

            # Store control names
            self._controls.append(key)

        # Set variable for knowing if the user has perturbed from the trim state yet
        self._perturbed = False
        self._joy_init = np.zeros(4)
        self._joy_init[0] = self._joy.get_axis(0)
        self._joy_init[1] = self._joy.get_axis(1)
        self._joy_init[2] = self._joy.get_axis(2)
        self._joy_init[3] = self._joy.get_axis(3)


    def get_control(self, state_vec, prev_controls):
        """Returns the controls based on the inputted state and keyboard/joystick inputs.

        Parameters
        ----------
        state_vec : list
            State vector of the entity being controlled.

        prev_controls : dict
            Previous control values.

        Returns
        -------
        controls : dict
            Dictionary of controls.
        """

        # Get the joystick positions
        joy_def = np.zeros(4)
        joy_def[0] = self._joy.get_axis(0)
        joy_def[1] = self._joy.get_axis(1)
        joy_def[2] = self._joy.get_axis(2)
        joy_def[3] = self._joy.get_axis(3)

        # Check if we're perturbed from the start control set
        if not self._perturbed:
            if (joy_def != self._joy_init).any():
                self._perturbed = True
            else:
                return prev_controls # No point in parsing things if nothing's changed

        # Parse new controls
        control_state = {}
        for name in self._controls:
            if self._angular_control[name]:
                control_state[name] = (joy_def[self._control_mapping[name]]**3)*-self._control_limits[name]
            else:
                control_state[name] = (-joy_def[self._control_mapping[name]]+1.)*0.5

        return control_state


class KeyboardAircraftController(BaseController):
    """A controller for controlling an aircraft with ailerons, elevators, and rudder, and a throttle using a standard keyboard.

    Parameters
    ----------
    control_dict : dict
        A dictionary of control names and specifications.
    """

    def __init__(self, control_dict):
        super().__init__()
<<<<<<< HEAD
=======

        # Initialize pygame
        pygame.init()
>>>>>>> 452a321a

        # Initialize user inputs
        self._thr = 0.
        self._UP = False
        self._DOWN = False
        self._RIGHT = False
        self._LEFT = False
        self._WW = False
        self._SS = False
        self._AA = False
        self._DD = False
        self._RESET= False

        # Get mapping and limits
        self._control_mapping = {}
        self._control_limits = {}
        self._angular_control = {} # True for angular deflection, False for 0 to 1.
        for key, value in control_dict.items():

            # See if limits have been defined
            limits = value.get("max_deflection", None)
            if limits is not None: # The limits are defined
                self._control_limits[key] = limits
                self._angular_control[key] = True
            else:
                self._angular_control[key] = False
            
            # Get the mapping
            self._control_mapping[key] = value["input_axis"]
            
            # Store reverse mapping
            self._control_reverse_mapping = [0]*4
            for key, value in self._control_mapping.items():
                self._control_reverse_mapping[value] = key

            # Store control names
            self._controls.append(key)

        # Set variable for knowing if the user has perturbed from the trim state yet
        self._perturbed = False


    def get_control(self, state_vec, prev_controls):
        """Returns the controls based on the inputted state and keyboard/joystick inputs.

        Parameters
        ----------
        state_vec : list
            State vector of the entity being controlled.

        prev_controls : dict
            Previous control values.

        Returns
        -------
        controls : dict
            Dictionary of controls.
        """

        # Check for keyboard inputs
        for event in pygame.event.get():

            if event.type == pygame.KEYDOWN:

                if event.key == pygame.K_UP:
                    self._UP = True
                elif event.key == pygame.K_DOWN:
                    self._DOWN = True
                elif event.key == pygame.K_LEFT:
                    self._LEFT = True
                elif event.key == pygame.K_RIGHT:
                    self._RIGHT = True

                elif event.key == pygame.K_w:
                    self._WW = True
                elif event.key == pygame.K_s:
                    self._SS = True
                elif event.key == pygame.K_a:
                    self._AA = True
                elif event.key == pygame.K_d:
                    self._DD = True
                else:
                    pygame.event.post(event)

            elif event.type == pygame.KEYUP:
                if event.key == pygame.K_UP:
                    self._UP = False
                elif event.key == pygame.K_DOWN:
                    self._DOWN = False
                elif event.key == pygame.K_LEFT:
                    self._LEFT = False
                elif event.key == pygame.K_RIGHT:
                    self._RIGHT = False

                elif event.key == pygame.K_w:
                    self._WW = False
                elif event.key == pygame.K_s:
                    self._SS = False
                elif event.key == pygame.K_a:
                    self._AA = False
                elif event.key == pygame.K_d:
                    self._DD = False
                else:
                    pygame.event.post(event)
            else:
                pygame.event.post(event)

        # Check for perturbation
        if not self._perturbed and (self._RIGHT or self._LEFT or self._UP or self._DOWN or self._WW or self._SS or self._DD or self._AA):
            self._perturbed = True

        if self._perturbed:
            # Parse new controls
            control_state = {}
            for i in range(4):
                name = self._control_reverse_mapping[i]
                defl = 0.0

                # Get axis input
                if i == 0: # Input roll axis
                    if self._LEFT and not self._RIGHT:
                        defl = 1.0
                    elif not self._LEFT and self._RIGHT:
                        defl = -1.0

                elif i == 1: # Input pitch axis
                    if self._UP and not self._DOWN:
                        defl = 1.0
                    elif not self._UP and self._DOWN:
                        defl = -1.0

                elif i == 2: # Input yaw axis
                    if self._AA and not self._DD:
                        defl = 1.0
                    elif not self._AA and self._DD:
                        defl = -1.0

                else: # Input throttle axis
                    if self._WW and not self._SS:
                        defl = 1.0
                    elif not self._WW and self._SS:
                        defl = -1.0

                # Apply deflection
                if self._angular_control[name]:
                    control_state[name] = min(self._control_limits[name], max(prev_controls[name]+0.01*defl, -self._control_limits[name]))
                else:
                    control_state[name] = min(1.0, max(prev_controls[name]+defl*0.01, 0.0))

            return control_state

        else: # Otherwise, send back the previous controls
            return prev_controls<|MERGE_RESOLUTION|>--- conflicted
+++ resolved
@@ -11,19 +11,13 @@
     """
 
     def __init__(self):
-<<<<<<< HEAD
 
         # Initialize controls
-=======
->>>>>>> 452a321a
         self._controls = []
 
 
     def get_control_names(self):
-<<<<<<< HEAD
         """Returns the names of the controls handled by this controller."""
-=======
->>>>>>> 452a321a
         return self._controls
 
 
@@ -35,10 +29,7 @@
         # Check events
         for event in pygame.event.get():
 
-<<<<<<< HEAD
             # Check for key down events
-=======
->>>>>>> 452a321a
             if event.type == pygame.KEYDOWN:
 
                 # Toggle flight data display
@@ -57,10 +48,7 @@
                 elif event.key == pygame.K_SPACE:
                     inputs["fpv"] = True
 
-<<<<<<< HEAD
                 # If it's not used here, put it back on the queue
-=======
->>>>>>> 452a321a
                 else:
                     pygame.event.post(event)
 
@@ -115,8 +103,6 @@
     ----------
     control_dict : dict
         A dictionary of control names and specifications.
-<<<<<<< HEAD
-=======
     """
 
     def __init__(self, control_dict):
@@ -129,30 +115,6 @@
     def get_control(self, state_vec, prev_controls):
         return prev_controls
 
-
-class JoystickAircraftController(BaseController):
-    """A controller for controlling a 4-channel aircraft using a standard joystick.
-
-    Parameters
-    ----------
-    control_dict : dict
-        A dictionary of control names and specifications.
->>>>>>> 452a321a
-    """
-
-    def __init__(self, control_dict):
-        super().__init__()
-<<<<<<< HEAD
-
-        # Get control names
-        for key, value in control_dict.items():
-            self._controls.append(key)
-
-    def get_control(self, state_vec, prev_controls):
-        return prev_controls
-
-=======
->>>>>>> 452a321a
 
 class JoystickAircraftController(BaseController):
     """A controller for controlling a 4-channel aircraft using a standard joystick.
@@ -165,6 +127,9 @@
 
     def __init__(self, control_dict):
         super().__init__()
+
+        # Initialize pygame
+        pygame.init()
 
         # Initialize user inputs
         if pygame.joystick.get_count()>0.:
@@ -257,12 +222,9 @@
 
     def __init__(self, control_dict):
         super().__init__()
-<<<<<<< HEAD
-=======
 
         # Initialize pygame
         pygame.init()
->>>>>>> 452a321a
 
         # Initialize user inputs
         self._thr = 0.
