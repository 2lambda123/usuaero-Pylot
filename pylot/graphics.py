--- conflicted
+++ resolved
@@ -170,21 +170,7 @@
         self.texture_offset = len(self.vert_index)*12
         self.normal_offset = (self.texture_offset+len(self.text_index)*8)
 
-<<<<<<< HEAD
         self.shader = compile_shader(vertexshadername, fragmentshadername)
-=======
-        self.texture = load_texture(texturename)
-
-        self.resize(width, height)
-
-
-    def resize(self, width, height):
-        """Resizes the mesh."""
-
-        self.projection_matrix = matrix44.create_perspective_projection_matrix(60.0, width/height, 0.1, 100000)
-
-        self.shader = compile_shader(self.vertexshadername, self.fragmentshadername)
->>>>>>> 48736837
         self.model_loc = glGetUniformLocation(self.shader, "model")
         self.view_loc = glGetUniformLocation(self.shader, "view")
         self.proj_loc = glGetUniformLocation(self.shader, "proj")
@@ -423,23 +409,6 @@
             width,height)
         self.alt.set_view(self.view)
 
-<<<<<<< HEAD
-=======
-        self.resize(width, height)
-
-
-    def resize(self, width, height):
-        """Resizes the HUD."""
-        self.width = width
-        self.height = height
-
-        self.ladder.resize(width, height)
-        self.bank.resize(width, height)
-        self.speed.resize(width, height)
-        self.alt.resize(width, height)
-        self.compass.resize(width, height)
-
->>>>>>> 48736837
         #initialize viewports for HUD objects
         self.viewport = Frame(0.75,0.75,width,height,[0.,0.,-1.], self.shaders_path)
         self.speed_viewport = Frame(1.25,0.3,width,height,[0.,0.,-1.], self.shaders_path)
