--- conflicted
+++ resolved
@@ -88,13 +88,8 @@
 
         # Setup window size
         display_info = pygame.display.Info()
-<<<<<<< HEAD
-        self._width = display_info.current_w
-        self._height = display_info.current_h
-=======
         self._width = display_info.current_w//2
         self._height = display_info.current_h//2
->>>>>>> 8261bc88
         pygame.display.set_icon(pygame.image.load(os.path.join(self._res_path, 'gameicon.jpg')))
         self._screen = pygame.display.set_mode((self._width,self._height), HWSURFACE|OPENGL|DOUBLEBUF)
         pygame.display.set_caption("Pylot Flight Simulator, (C) USU AeroLab")
