--- conflicted
+++ resolved
@@ -247,8 +247,6 @@
             self._aircraft = MachUpXAirplane(aircraft_name, aircraft_dict, density, self._units, self._input_dict["aircraft"])
 
 
-<<<<<<< HEAD
-=======
     def _initialize_graphics(self):
         # Initializes the graphics
 
@@ -323,7 +321,6 @@
         self._clock.tick_busy_loop()
 
 
->>>>>>> 0f52b695
     def run_sim(self):
         """Runs the simulation according to the defined inputs.
         """
